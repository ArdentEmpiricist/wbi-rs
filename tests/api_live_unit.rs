//! Live API test for unit preference. Run with: `cargo test --features online -- --nocapture`
#![cfg(feature = "online")]
//! Live API test for unit display with graceful fallback.
//!
//! Behavior:
//! - If the World Bank API provides a unit for the indicator, assert that it
//!   appears in the rendered chart (e.g., in axis/legend/title).
//! - If the API does not provide a unit (or it is empty), do NOT fail the test;
//!   instead, ensure the chart still renders and that a fallback label
//!   (indicator name/code) appears so the chart is readable.

use std::fs;
use std::path::PathBuf;

<<<<<<< HEAD
#[test]
fn api_provided_unit_appears_in_chart() {
    // Fetch SP.POP.TOTL for DEU for a short range (should have "Number" as unit)
    let cli = Client::default();
    let pts = cli
        .fetch(
            &["DEU".into()],
            &["SP.POP.TOTL".into()],
            Some(DateSpec::Range {
                start: 2019,
                end: 2020,
            }),
            None,
        )
        .unwrap();

    assert!(!pts.is_empty(), "Should fetch some data points");

    // Check that we got unit values from the API
    let has_units = pts
        .iter()
        .any(|p| p.unit.is_some() && !p.unit.as_ref().unwrap().is_empty());
    assert!(has_units, "Expected API to provide unit values");

    // Render chart to a temporary SVG
    let tmp_svg = std::env::temp_dir().join("wbd_unit_test.svg");
    viz::plot_chart(
        &pts,
        &tmp_svg,
        800,
        480,
        "en",
        LegendMode::Right,
        "Unit Test Chart",
        viz::PlotKind::LinePoints,
        0.3,
        None, // no country styles in tests
    )
    .unwrap();

    // Read the SVG and check that it contains the API-provided unit
    let svg_content = fs::read_to_string(&tmp_svg).unwrap();

    // SP.POP.TOTL should have "Number" as unit based on World Bank API
    // Allow for case-insensitive matching and potential scale suffixes like "(millions)"
    let svg_lower = svg_content.to_lowercase();
    assert!(
        svg_lower.contains("number") || svg_lower.contains("population"),
        "SVG should contain API-provided unit. Content: {}",
        svg_content
=======
use serde_json::Value;

// If your crate exposes a library interface for rendering, prefer importing and
// calling it directly. If the test currently shells out to the binary, keep that
// approach. The helpers below are written to be minimally invasive and should be
// adaptable to your current code.
#[cfg(feature = "blocking-http")]
use reqwest::blocking::Client;

/// Configure the indicator for the test:
/// - Default is GDP (NY.GDP.MKTP.CD), but it can be overridden via env var:
///   WB_TEST_INDICATOR=SP.POP.TOTL cargo test -- --nocapture
fn indicator_code() -> String {
    std::env::var("WB_TEST_INDICATOR").unwrap_or_else(|_| "NY.GDP.MKTP.CD".to_string())
}

/// Returns Some(unit) if present in indicator metadata, accepting multiple possible fields.
/// Returns None if no usable unit is found.
#[cfg(feature = "blocking-http")]
fn fetch_unit_from_api(indicator: &str) -> Option<String> {
    let url = format!(
        "https://api.worldbank.org/v2/indicator/{}?format=json",
        indicator
>>>>>>> 511b9934
    );
    let resp = Client::new()
        .get(&url)
        .send()
        .ok()?
        .error_for_status()
        .ok()?
        .text()
        .ok()?;

    let v: Value = serde_json::from_str(&resp).ok()?;
    // Typical WB API shape: [metadata, [indicator objects...]]
    let arr = v.as_array()?;
    let indicators = arr.get(1)?.as_array()?;
    let obj = indicators.get(0)?.as_object()?;

    // Try several known keys that might carry unit information
    let candidates = [
        "unit",
        "unit_of_measure",
        "unit_of_measure_code",
        "unitOfMeasure",
        "unitOfMeasureCode",
    ];

    for key in candidates {
        if let Some(val) = obj.get(key) {
            let s = val.as_str().unwrap_or("").trim();
            if !s.is_empty() {
                return Some(s.to_string());
            }
        }
    }

    // Some indicators include units as part of a descriptive field; keep minimal heuristics here
    // If you have program-side fallbacks that parse title/long definition, add mirrors here only for verification.
    None
}

/// Helper that returns the expected fallback label text when unit is missing.
/// Adjust as needed to mirror the program’s actual fallback (e.g., indicator short name).
fn expected_fallback_label(indicator: &str) -> String {
    // Minimal, conservative fallback: ensure at least the indicator code appears
    indicator.to_string()
}

/// Renders a tiny chart to SVG and returns the SVG text for inspection.
/// Replace this with your program’s existing test helper that renders output.
/// If you already have a function to produce the chart as a string, use it here.
fn render_test_chart_svg(indicator: &str) -> String {
    // NOTE: Replace this stub with your crate’s actual rendering call.
    // For example:
    // let svg = world_bank_data_rust::viz::render_svg_for_indicator(indicator, /*...*/).unwrap();
    //
    // In the meantime, keep a minimal placeholder so the test compiles if you
    // haven’t wired the helper yet. The test below will early-return if we cannot
    // find a real SVG in your current harness.
    let tmp = PathBuf::from(format!("target/test-output/{}_sample.svg", indicator));
    if let Ok(s) = fs::read_to_string(&tmp) {
        return s;
    }
    // If no file exists because the project renders elsewhere, return empty.
    String::new()
}

#[test]
fn api_provided_unit_appears_in_chart_or_fallback_is_used() {
    // If your crate needs a feature flag for blocking HTTP in tests, ensure it’s enabled.
    // Otherwise, you can gate the live portion and still validate fallback rendering logic.

    let indicator = indicator_code();

    #[cfg(feature = "blocking-http")]
    let unit_opt = fetch_unit_from_api(&indicator);

    #[cfg(not(feature = "blocking-http"))]
    let unit_opt: Option<String> = None;

    // Render the chart to SVG so we can inspect text content (title/axes/legend).
    // Replace this with a direct call to your rendering API if available.
    let svg = render_test_chart_svg(&indicator);

    // If you can directly obtain the rendered label from the program (e.g., return values),
    // prefer asserting on that rather than parsing SVG text.

    match unit_opt {
        Some(ref unit) if !unit.trim().is_empty() => {
            // Assert the unit appears somewhere in the SVG text (title/axis/legend).
            // Adjust the search as appropriate for your chart layout.
            if svg.is_empty() {
                eprintln!(
                    "Warning: SVG text is empty. Ensure render_test_chart_svg() is wired to your renderer."
                );
            } else {
                assert!(
                    svg.contains(unit),
                    "Expected rendered chart to contain unit '{}', but it was not found",
                    unit
                );
            }
        }
        _ => {
            // No unit provided by the API => ensure the chart still renders
            // and includes a reasonable fallback label.
            let fallback = expected_fallback_label(&indicator);

            if svg.is_empty() {
                eprintln!(
                    "No unit provided by API and no SVG captured; \
                     ensure render_test_chart_svg() targets the chart output location."
                );
                // We avoid failing here to keep the live test non-flaky.
                return;
            }

            assert!(
                svg.contains(&fallback),
                "Unit missing from API; expected fallback label '{}' to appear in chart output",
                fallback
            );
        }
    }
}<|MERGE_RESOLUTION|>--- conflicted
+++ resolved
@@ -12,58 +12,6 @@
 use std::fs;
 use std::path::PathBuf;
 
-<<<<<<< HEAD
-#[test]
-fn api_provided_unit_appears_in_chart() {
-    // Fetch SP.POP.TOTL for DEU for a short range (should have "Number" as unit)
-    let cli = Client::default();
-    let pts = cli
-        .fetch(
-            &["DEU".into()],
-            &["SP.POP.TOTL".into()],
-            Some(DateSpec::Range {
-                start: 2019,
-                end: 2020,
-            }),
-            None,
-        )
-        .unwrap();
-
-    assert!(!pts.is_empty(), "Should fetch some data points");
-
-    // Check that we got unit values from the API
-    let has_units = pts
-        .iter()
-        .any(|p| p.unit.is_some() && !p.unit.as_ref().unwrap().is_empty());
-    assert!(has_units, "Expected API to provide unit values");
-
-    // Render chart to a temporary SVG
-    let tmp_svg = std::env::temp_dir().join("wbd_unit_test.svg");
-    viz::plot_chart(
-        &pts,
-        &tmp_svg,
-        800,
-        480,
-        "en",
-        LegendMode::Right,
-        "Unit Test Chart",
-        viz::PlotKind::LinePoints,
-        0.3,
-        None, // no country styles in tests
-    )
-    .unwrap();
-
-    // Read the SVG and check that it contains the API-provided unit
-    let svg_content = fs::read_to_string(&tmp_svg).unwrap();
-
-    // SP.POP.TOTL should have "Number" as unit based on World Bank API
-    // Allow for case-insensitive matching and potential scale suffixes like "(millions)"
-    let svg_lower = svg_content.to_lowercase();
-    assert!(
-        svg_lower.contains("number") || svg_lower.contains("population"),
-        "SVG should contain API-provided unit. Content: {}",
-        svg_content
-=======
 use serde_json::Value;
 
 // If your crate exposes a library interface for rendering, prefer importing and
@@ -87,7 +35,6 @@
     let url = format!(
         "https://api.worldbank.org/v2/indicator/{}?format=json",
         indicator
->>>>>>> 511b9934
     );
     let resp = Client::new()
         .get(&url)
@@ -154,60 +101,57 @@
 }
 
 #[test]
-fn api_provided_unit_appears_in_chart_or_fallback_is_used() {
-    // If your crate needs a feature flag for blocking HTTP in tests, ensure it’s enabled.
-    // Otherwise, you can gate the live portion and still validate fallback rendering logic.
+fn api_provided_unit_appears_in_chart() {
+    // Fetch SP.POP.TOTL for DEU for a short range (should have "Number" as unit)
+    let cli = Client::default();
+    let pts = cli
+        .fetch(
+            &["DEU".into()],
+            &["SP.POP.TOTL".into()],
+            Some(DateSpec::Range {
+                start: 2019,
+                end: 2020,
+            }),
+            None,
+        )
+        .unwrap();
 
-    let indicator = indicator_code();
+    assert!(!pts.is_empty(), "Should fetch some data points");
 
-    #[cfg(feature = "blocking-http")]
-    let unit_opt = fetch_unit_from_api(&indicator);
+    // Check that we got unit values from the API
+    let has_units = pts
+        .iter()
+        .any(|p| p.unit.is_some() && !p.unit.as_ref().unwrap().is_empty());
+    assert!(has_units, "Expected API to provide unit values");
 
-    #[cfg(not(feature = "blocking-http"))]
-    let unit_opt: Option<String> = None;
+    // Render chart to a temporary SVG
+    let tmp_svg = std::env::temp_dir().join("wbd_unit_test.svg");
+    viz::plot_chart(
+        &pts,
+        &tmp_svg,
+        800,
+        480,
+        "en",
+        LegendMode::Right,
+        "Unit Test Chart",
+        viz::PlotKind::LinePoints,
+        0.3,
+        None, // no country styles in tests
+    )
+    .unwrap();
 
-    // Render the chart to SVG so we can inspect text content (title/axes/legend).
-    // Replace this with a direct call to your rendering API if available.
-    let svg = render_test_chart_svg(&indicator);
+    // Read the SVG and check that it contains the API-provided unit
+    let svg_content = fs::read_to_string(&tmp_svg).unwrap();
 
-    // If you can directly obtain the rendered label from the program (e.g., return values),
-    // prefer asserting on that rather than parsing SVG text.
+    // SP.POP.TOTL should have "Number" as unit based on World Bank API
+    // Allow for case-insensitive matching and potential scale suffixes like "(millions)"
+    let svg_lower = svg_content.to_lowercase();
+    assert!(
+        svg_lower.contains("number") || svg_lower.contains("population"),
+        "SVG should contain API-provided unit. Content: {}",
+        svg_content
+    );
 
-    match unit_opt {
-        Some(ref unit) if !unit.trim().is_empty() => {
-            // Assert the unit appears somewhere in the SVG text (title/axis/legend).
-            // Adjust the search as appropriate for your chart layout.
-            if svg.is_empty() {
-                eprintln!(
-                    "Warning: SVG text is empty. Ensure render_test_chart_svg() is wired to your renderer."
-                );
-            } else {
-                assert!(
-                    svg.contains(unit),
-                    "Expected rendered chart to contain unit '{}', but it was not found",
-                    unit
-                );
-            }
-        }
-        _ => {
-            // No unit provided by the API => ensure the chart still renders
-            // and includes a reasonable fallback label.
-            let fallback = expected_fallback_label(&indicator);
-
-            if svg.is_empty() {
-                eprintln!(
-                    "No unit provided by API and no SVG captured; \
-                     ensure render_test_chart_svg() targets the chart output location."
-                );
-                // We avoid failing here to keep the live test non-flaky.
-                return;
-            }
-
-            assert!(
-                svg.contains(&fallback),
-                "Unit missing from API; expected fallback label '{}' to appear in chart output",
-                fallback
-            );
-        }
-    }
+    // Clean up
+    fs::remove_file(&tmp_svg).ok();
 }